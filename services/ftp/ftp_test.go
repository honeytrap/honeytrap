--- conflicted
+++ resolved
@@ -1,4 +1,3 @@
-<<<<<<< HEAD
 // Copyright 2016-2019 DutchSec (https://dutchsec.com/)
 //
 // Licensed under the Apache License, Version 2.0 (the "License");
@@ -12,38 +11,6 @@
 // WITHOUT WARRANTIES OR CONDITIONS OF ANY KIND, either express or implied.
 // See the License for the specific language governing permissions and
 // limitations under the License.
-=======
-/*
-* Honeytrap
-* Copyright (C) 2016-2018 DutchSec (https://dutchsec.com/)
-*
-* This program is free software; you can redistribute it and/or modify it under
-* the terms of the GNU Affero General Public License version 3 as published by the
-* Free Software Foundation.
-*
-* This program is distributed in the hope that it will be useful, but WITHOUT
-* ANY WARRANTY; without even the implied warranty of MERCHANTABILITY or FITNESS
-* FOR A PARTICULAR PURPOSE.  See the GNU Affero General Public License for more
-* details.
-*
-* You should have received a copy of the GNU Affero General Public License
-* version 3 along with this program in the file "LICENSE".  If not, see
-* <http://www.gnu.org/licenses/agpl-3.0.txt>.
-*
-* See https://honeytrap.io/ for more details. All requests should be sent to
-* licensing@honeytrap.io
-*
-* The interactive user interfaces in modified source and object code versions
-* of this program must display Appropriate Legal Notices, as required under
-* Section 5 of the GNU Affero General Public License version 3.
-*
-* In accordance with Section 7(b) of the GNU Affero General Public License version 3,
-* these Appropriate Legal Notices must retain the display of the "Powered by
-* Honeytrap" logo and retain the original copyright notice. If the display of the
-* logo is not reasonably feasible for technical reasons, the Appropriate Legal Notices
-* must display the words "Powered by Honeytrap" and retain the original copyright notice.
- */
->>>>>>> c6fda0b7
 package ftp
 
 import (
@@ -87,7 +54,7 @@
 	//Handle the connection
 	go func(conn net.Conn) {
 		if err := s.Handle(nil, conn); err != nil {
-			t.Fatal(err)
+			t.Error(err)
 		}
 	}(srv)
 
