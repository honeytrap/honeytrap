--- conflicted
+++ resolved
@@ -92,9 +92,6 @@
 	}
 }
 
-<<<<<<< HEAD
-// Todo: implement CanHandle
-=======
 var ethereumMethods = map[string]func(map[string]interface{}) map[string]interface{}{
 	"eth_mining": func(m map[string]interface{}) map[string]interface{} {
 		return map[string]interface{}{
@@ -159,7 +156,8 @@
 		}
 	},
 }
->>>>>>> 67f087a4
+
+// Todo: implement CanHandle
 
 func (s *ethereumService) Handle(ctx context.Context, conn net.Conn) error {
 	defer conn.Close()
