/*
* Honeytrap
* Copyright (C) 2016-2017 DutchSec (https://dutchsec.com/)
*
* This program is free software; you can redistribute it and/or modify it under
* the terms of the GNU Affero General Public License version 3 as published by the
* Free Software Foundation.
*
* This program is distributed in the hope that it will be useful, but WITHOUT
* ANY WARRANTY; without even the implied warranty of MERCHANTABILITY or FITNESS
* FOR A PARTICULAR PURPOSE.  See the GNU Affero General Public License for more
* details.
*
* You should have received a copy of the GNU Affero General Public License
* version 3 along with this program in the file "LICENSE".  If not, see
* <http://www.gnu.org/licenses/agpl-3.0.txt>.
*
* See https://honeytrap.io/ for more details. All requests should be sent to
* licensing@honeytrap.io
*
* The interactive user interfaces in modified source and object code versions
* of this program must display Appropriate Legal Notices, as required under
* Section 5 of the GNU Affero General Public License version 3.
*
* In accordance with Section 7(b) of the GNU Affero General Public License version 3,
* these Appropriate Legal Notices must retain the display of the "Powered by
* Honeytrap" logo and retain the original copyright notice. If the display of the
* logo is not reasonably feasible for technical reasons, the Appropriate Legal Notices
* must display the words "Powered by Honeytrap" and retain the original copyright notice.
 */
package redis

import (
	"context"
	"fmt"
	"net"
	"strconv"

	"bufio"

	"github.com/honeytrap/honeytrap/event"
	"github.com/honeytrap/honeytrap/pushers"
	"github.com/honeytrap/honeytrap/services"
	"github.com/op/go-logging"
)

var log = logging.MustGetLogger("services/redis")

var (
	_ = services.Register("redis", REDIS)
)

func REDIS(options ...services.ServicerFunc) services.Servicer {
	s := &redisService{
		redisServiceConfig: redisServiceConfig{
			Version:    "4.0.6",
			Os:         "Linux 4.9.49-moby x86_64",
			Auth:       false,
			Password:   "example",
			Logged:     false,
			ConfigFile: "/etc/redis/redis.conf",
		},
	}
	for _, o := range options {
		o(s)
	}
	return s
}

type redisServiceConfig struct {
	Version string `toml:"version"`

	Os string `toml:"os"`

	Auth bool `toml:"auth"`
	//delay int `toml:"delay"`

	Password   string `toml:"password"`
	Logged     bool
	ConfigFile string `toml:"config-file"`
}

type redisService struct {
	redisServiceConfig

	ch pushers.Channel
}

func (s *redisService) SetChannel(c pushers.Channel) {
	s.ch = c
}

type redisDatum struct {
	DataType byte
	Content  interface{}
}

func (d *redisDatum) ToString() (value string, success bool) {
	switch d.DataType {
	case 0x2b:
		fallthrough
	case 0x24:
		return d.Content.(string), true
	default:
		return "", false
	}
}

func parseRedisData(scanner *bufio.Scanner) (redisDatum, error) {
	success := scanner.Scan()
	if !success {
		err := scanner.Err()
		if err == nil {
			err = fmt.Errorf("eof")
		}
		return redisDatum{}, err
	}
	cmd := scanner.Text()
	if len(cmd) == 0 {
		return redisDatum{}, nil
	}
	dataType := cmd[0]
	if dataType == 0x2a { // 0x2a = '*', introduces an array
		n, err := strconv.ParseUint(cmd[1:], 10, 64)
		if err != nil {
			return redisDatum{}, fmt.Errorf("Error parsing command array size: %s", err.Error())
		}
		var items []interface{}
		for i := uint64(0); i < n; i++ {
			item, err := parseRedisData(scanner)
			if err != nil {
				return redisDatum{}, err
			}
			items = append(items, item)
		}
		return redisDatum{DataType: dataType, Content: items}, nil
	} else if dataType == 0x2b { // 0x2b = '+', introduces a simple string
		return redisDatum{DataType: dataType, Content: cmd[1:]}, nil
	} else if dataType == 0x24 { // 0x24 = '$', introduces a bulk string
		// Read (and ignore) string length
		_, err := strconv.ParseUint(cmd[1:], 10, 64)
		if err != nil {
			return redisDatum{}, err
		}
		scanner.Scan()
		str := scanner.Text()
		return redisDatum{DataType: dataType, Content: str}, nil
	} else if dataType == 0x3a { // 0x3a = ':', introduces an integer
		n, err := strconv.ParseUint(cmd[1:], 10, 64)
		return redisDatum{DataType: dataType, Content: n}, err
	} else {
		return redisDatum{}, fmt.Errorf("Unexpected data type: %q", dataType)
	}
}

func (s *redisService) Handle(ctx context.Context, conn net.Conn) error {
<<<<<<< HEAD
	s.Logged = false
=======
>>>>>>> aa072000
	defer conn.Close()

	scanner := bufio.NewScanner(conn)

	for {
		datum, err := parseRedisData(scanner)
		if err != nil {
			if err.Error() != "eof" {
				log.Error(err.Error())
			}
			break
		}

		// Dirty hack to ignore "empty" packets (\r\n with no Redis content)
		if datum.DataType == 0x00 {
			continue
		}
		// Redis commands are sent as an array of strings, so expect that
		if datum.DataType != 0x2a {
			log.Error("Expected array, got data type %q", datum.DataType)
			break
		}
		items := datum.Content.([]interface{})
		firstItem := items[0].(redisDatum)
		command, success := firstItem.ToString()
		if !success {
			log.Error("Expected a command string, got something else (type=%q)", firstItem.DataType)
			break
		}
		answer, closeConn := s.REDISHandler(command, items[1:])

		s.ch.Send(event.New(
			services.EventOptions,
			event.Category("redis"),
			event.Type("redis-command"),
			event.SourceAddr(conn.RemoteAddr()),
			event.DestinationAddr(conn.LocalAddr()),
			event.Custom("redis.command", command),
		))

		if closeConn {
			break
		}
		_, err = conn.Write([]byte(answer))
		if err != nil {
			log.Error("error writing response: %s", err.Error())
			break
		}
	}

	return nil

}<|MERGE_RESOLUTION|>--- conflicted
+++ resolved
@@ -154,10 +154,8 @@
 }
 
 func (s *redisService) Handle(ctx context.Context, conn net.Conn) error {
-<<<<<<< HEAD
+
 	s.Logged = false
-=======
->>>>>>> aa072000
 	defer conn.Close()
 
 	scanner := bufio.NewScanner(conn)
