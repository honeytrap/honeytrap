package canary

import (
	"bufio"
	"bytes"
	"fmt"
	"net"
	"net/http"

	"github.com/google/gopacket/layers"
	"github.com/honeytrap/honeytrap/canary/ipv4"
	"github.com/honeytrap/honeytrap/canary/udp"
	"github.com/honeytrap/honeytrap/pushers/event"
)

// contains different variables in use.
var (
	SensorCanary = event.Sensor("Canary")

	// EventCategorySSDP contains events for ssdp traffic
	EventCategoryUDP = event.Category("udp")

	CanaryOptions = event.NewWith(
		SensorCanary,
	)
)

// EventUDP will return a snmp event struct
func EventUDP(sourceIP, destinationIP net.IP, srcport, dstport uint16, payload []byte) event.Event {
	return event.New(
		SensorCanary,
		EventCategoryUDP,

		event.SourceIP(sourceIP),
		event.DestinationIP(destinationIP),

		event.SourcePort(srcport),
		event.DestinationPort(dstport),

		event.Payload(payload),
	)
}

var (
	// EventCategorySSDP contains events for ssdp traffic
	EventCategorySSDP = event.Category("ssdp")
)

// DecodeSSDP will decode NTP packets
func (c *Canary) DecodeSSDP(iph *ipv4.Header, udph *udp.Header) error {
	request, err := http.ReadRequest(
		bufio.NewReader(
			bytes.NewReader(udph.Payload),
		),
	)
	if err != nil {
		// log error / send error channel
		return nil
	}

	// add specific detections, reflection attack detection etc
	c.events.Send(event.New(
		CanaryOptions,
		EventCategorySSDP,
		event.ServiceStarted,

		event.SourceIP(iph.Src),
		event.DestinationIP(iph.Dst),
		event.SourcePort(udph.Source),
		event.DestinationPort(udph.Destination),

		event.Custom("ssdp.method", request.Method),
		event.Custom("ssdp.uri", request.RequestURI),
		event.Custom("ssdp.proto", request.Proto),
		event.Custom("ssdp.headers", request.Header),

		event.Custom("ssdp.host", request.Header.Get("HOST")),
		event.Custom("ssdp.man", request.Header.Get("MAN")),
		event.Custom("ssdp.mx", request.Header.Get("MX")),
		event.Custom("ssdp.st", request.Header.Get("ST")),
	))

	return nil
}

var (
	// EventCategorySIP contains events for ntp traffic
	EventCategorySIP = event.Category("sip")
)

// DecodeSIP will decode NTP packets
func (c *Canary) DecodeSIP(iph *ipv4.Header, udph *udp.Header) error {
	request, err := http.ReadRequest(
		bufio.NewReader(
			bytes.NewReader(udph.Payload),
		),
	)
	if err != nil {
		// log error / send error channel
		return nil
	}

	// add specific detections, reflection attack detection etc
	c.events.Send(event.New(
		CanaryOptions,
		EventCategorySNMPTrap,
		event.ServiceStarted,

		event.SourceIP(iph.Src),
		event.DestinationIP(iph.Dst),
		event.SourcePort(udph.Source),
		event.DestinationPort(udph.Destination),

		event.Custom("sip.method", request.Method),
		event.Custom("sip.uri", request.RequestURI),
		event.Custom("sip.proto", request.Proto),
		event.Custom("sip.headers", request.Header),
		event.Custom("sip.from", request.Header.Get("From")),
		event.Custom("sip.to", request.Header.Get("To")),
		event.Custom("sip.via", request.Header.Get("Via")),
		event.Custom("sip.contact", request.Header.Get("Contact")),
		event.Custom("sip.call-id", request.Header.Get("Call-ID")),
		event.Custom("sip.user-agent", request.Header.Get("User-Agent")),
	))

	return nil
}

var (
	// EventCategorySNMPTrap contains events for ntp traffic
	EventCategorySNMPTrap = event.Category("snmp-trap")
)

// DecodeSNMPTrap will decode NTP packets
func (c *Canary) DecodeSNMPTrap(iph *ipv4.Header, udph *udp.Header) error {
	// add specific detections, reflection attack detection etc
	c.events.Send(event.New(
		CanaryOptions,
		EventCategorySNMPTrap,
		event.ServiceStarted,

		event.SourceIP(iph.Src),
		event.DestinationIP(iph.Dst),
		event.SourcePort(udph.Source),
		event.DestinationPort(udph.Destination),
	))

	return nil
}

var (
	// EventCategorySNMP contains events for ntp traffic
	EventCategorySNMP = event.Category("snmp")
)

// DecodeSNMP will decode NTP packets
func (c *Canary) DecodeSNMP(iph *ipv4.Header, udph *udp.Header) error {
	// add specific detections, reflection attack detection etc
	c.events.Send(event.New(
		CanaryOptions,
		EventCategorySNMP,
		event.ServiceStarted,

		event.SourceIP(iph.Src),
		event.DestinationIP(iph.Dst),
		event.SourcePort(udph.Source),
		event.DestinationPort(udph.Destination),
	))

	return nil
}

var (
	// EventCategoryNTP contains events for ntp traffic
	EventCategoryNTP = event.Category("ntp")
)

// DecodeNTP will decode NTP packets
func (c *Canary) DecodeNTP(iph *ipv4.Header, udph *udp.Header) error {
	feedback := DummyFeedback{}

	// gopacket
	layer := &layers.NTP{}
	if err := layer.DecodeFromBytes(udph.Payload, feedback); err != nil {
		return err
	}

	// add specific detections, reflection attack detection etc
	ntp := *layer

	// what to do with other modes?
	modes := map[layers.NTPMode]string{
		layers.NTPMode(0): "reserved",
		layers.NTPMode(1): "Symmetric active",
		layers.NTPMode(2): "Symmetric passive",
		layers.NTPMode(3): "Client",
		layers.NTPMode(4): "Server",
		layers.NTPMode(5): "Broadcast",
		layers.NTPMode(6): "NTP control message",
		layers.NTPMode(7): "private",
	}

	// TODO: message should go into String() / Message, where event.Event will become interface
	mode := fmt.Sprintf("%q", ntp.Mode)
	if m, ok := modes[ntp.Mode]; ok {
		mode = m
	}

	c.events.Send(event.New(
		CanaryOptions,
		EventCategoryNTP,
		event.ServiceStarted,

		event.SourceIP(iph.Src),
		event.DestinationIP(iph.Dst),
		event.SourcePort(udph.Source),
		event.DestinationPort(udph.Destination),

		event.Custom("ntp.message", fmt.Sprintf("NTP packet received, version=%d, mode=%s", ntp.Version, mode)),
		event.Custom("ntp.version", ntp.Version),
		event.Custom("ntp.mode", mode),
	))

	return nil
}

var (
	// EventCategoryDNSQuery contains the category for dns query events
	EventCategoryDNSQuery = event.Category("dns-query")
	// EventCategoryDNSOther contains the category for dns other events
	EventCategoryDNSOther = event.Category("dns-other")
)

// DecodeDNS will decode DNS packets
func (c *Canary) DecodeDNS(iph *ipv4.Header, udph *udp.Header) error {
	feedback := DummyFeedback{}

	// gopacket
	layer := &layers.DNS{}
	if err := layer.DecodeFromBytes(udph.Payload, feedback); err != nil {
		return err
	}

<<<<<<< HEAD
	// DNSTypeANY -> Amplification attack (https://www.us-cert.gov/ncas/alerts/TA13-088A)
=======
	dns := *layer
>>>>>>> dc8bc3c3

	switch layer.OpCode {
	case layers.DNSOpCodeQuery:
		c.events.Send(event.New(
			CanaryOptions,
			EventCategoryDNSQuery,
			event.ServiceStarted,

			event.SourceIP(iph.Src),
			event.DestinationIP(iph.Dst),
			event.SourcePort(udph.Source),
			event.DestinationPort(udph.Destination),

			event.Custom("dns.message", fmt.Sprintf("Querying for: %#q", dns.Questions)),
			event.Custom("dns.questions", dns.Questions),
		))
	default:
		c.events.Send(event.New(
			CanaryOptions,
			EventCategoryDNSOther,
			event.ServiceStarted,

			event.SourceIP(iph.Src),
			event.DestinationIP(iph.Dst),
			event.SourcePort(udph.Source),
			event.DestinationPort(udph.Destination),

			event.Message("opcode=%+q questions=%#q", dns.OpCode, dns.Questions),
			event.Custom("dns.opcode", dns.OpCode),
			event.Custom("dns.questions", dns.Questions),
		))
	}

	// add specific detections, reflection attack detection etc

	return nil
}

// DummyFeedback is a Dummy Feedback struct
type DummyFeedback struct {
}

// SetTruncated will suffice the FeedbackDecoder method
func (f DummyFeedback) SetTruncated() {

}<|MERGE_RESOLUTION|>--- conflicted
+++ resolved
@@ -241,11 +241,9 @@
 		return err
 	}
 
-<<<<<<< HEAD
 	// DNSTypeANY -> Amplification attack (https://www.us-cert.gov/ncas/alerts/TA13-088A)
-=======
+
 	dns := *layer
->>>>>>> dc8bc3c3
 
 	switch layer.OpCode {
 	case layers.DNSOpCodeQuery:
