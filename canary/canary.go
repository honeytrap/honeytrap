package canary

import (
	"bytes"
	"fmt"
	"math/rand"
	"net"
	"strings"
	"sync"
	"syscall"
	"time"

	"github.com/glycerine/rbuf"
	"github.com/honeytrap/honeytrap/canary/arp"
	"github.com/honeytrap/honeytrap/canary/ethernet"
	"github.com/honeytrap/honeytrap/canary/icmp"
	"github.com/honeytrap/honeytrap/canary/ipv4"
	"github.com/honeytrap/honeytrap/canary/tcp"
	"github.com/honeytrap/honeytrap/canary/udp"
	"github.com/honeytrap/honeytrap/pushers"
	logging "github.com/op/go-logging"
)

var log = logging.MustGetLogger("canary")

// first dns
// ntp
// send reset?
// udp check connect or answer
// parameters
// clean up old states
// check ring buffer
// use sockets and io.Reader
// parameters: ports to include exclude/ filter (or do we want to filter the events)
// config: interface to listen on
// answer with data

const (
	// MaxEpollEvents defines maximum number of poll events to retrieve at once
	MaxEpollEvents = 2048
	// DefaultBufferSize defines size of receive buffer
	DefaultBufferSize = 65535
)

const (
	// EthernetTypeIPv4 is the protocol number for IPv4 traffic
	EthernetTypeIPv4 = 0x0800
	// EthernetTypeIPv6 is the protocol number for IPv6 traffic
	EthernetTypeIPv6 = 0x86DD
	// EthernetTypeARP is the protocol number for ARP traffic
	EthernetTypeARP = 0x0806
)

// Protocol specifies the network protocol
type Protocol int

const (
	// ProtocolTCP specifies tcp protocol
	ProtocolTCP Protocol = iota
	// ProtocolUDP specifies udp protocol
	ProtocolUDP
	// ProtocolICMP specifies icmp protocol
	ProtocolICMP
)

// Canary contains the canary struct
type Canary struct {
	rt RouteTable

	ac ARPCache

	epfd int

	m sync.Mutex

	r *rand.Rand

	knockChan chan interface{}

	networkInterfaces []net.Interface

	events pushers.Channel

	descriptors map[string]int32

	buffer *rbuf.FixedSizeRingBuf

	stateTable StateTable
}

<<<<<<< HEAD
=======
// KnockGroup groups multiple knocks
type KnockGroup struct {
	Start time.Time
	Last  time.Time

	SourceIP      net.IP
	DestinationIP net.IP

	Protocol Protocol

	Count int

	Knocks *UniqueSet
}

// KnockGrouper defines the interface for NewGroup function
type KnockGrouper interface {
	NewGroup() *KnockGroup
}

// KnockUDPPort struct contain UDP port knock metadata
type KnockUDPPort struct {
	SourceIP        net.IP
	DestinationIP   net.IP
	DestinationPort uint16
}

// NewGroup will return a new KnockGroup for UDP protocol
func (k KnockUDPPort) NewGroup() *KnockGroup {
	return &KnockGroup{
		Start:         time.Now(),
		SourceIP:      k.SourceIP,
		DestinationIP: k.DestinationIP,
		Count:         0,
		Protocol:      ProtocolUDP,
		Knocks: NewUniqueSet(func(v1, v2 interface{}) bool {
			if _, ok := v1.(KnockUDPPort); !ok {
				return false
			}
			if _, ok := v2.(KnockUDPPort); !ok {
				return false
			}

			k1, k2 := v1.(KnockUDPPort), v2.(KnockUDPPort)
			return k1.DestinationPort == k2.DestinationPort
		}),
	}
}

// KnockTCPPort struct contain TCP port knock metadata
type KnockTCPPort struct {
	SourceIP        net.IP
	DestinationIP   net.IP
	DestinationPort uint16
}

// NewGroup will return a new KnockGroup for TCP protocol
func (k KnockTCPPort) NewGroup() *KnockGroup {
	return &KnockGroup{
		Start:         time.Now(),
		SourceIP:      k.SourceIP,
		DestinationIP: k.DestinationIP,
		Protocol:      ProtocolTCP,
		Count:         0,
		Knocks: NewUniqueSet(func(v1, v2 interface{}) bool {
			if _, ok := v1.(KnockTCPPort); !ok {
				return false
			}
			if _, ok := v2.(KnockTCPPort); !ok {
				return false
			}

			k1, k2 := v1.(KnockTCPPort), v2.(KnockTCPPort)
			return k1.DestinationPort == k2.DestinationPort
		}),
	}
}

// KnockICMP struct contain ICMP knock metadata
type KnockICMP struct {
	SourceIP      net.IP
	DestinationIP net.IP
}

// NewGroup will return a new KnockGroup for ICMP protocol
func (k KnockICMP) NewGroup() *KnockGroup {
	return &KnockGroup{
		Start:         time.Now(),
		SourceIP:      k.SourceIP,
		DestinationIP: k.DestinationIP,
		Count:         0,
		Protocol:      ProtocolICMP,
		Knocks: NewUniqueSet(func(v1, v2 interface{}) bool {
			if _, ok := v1.(KnockICMP); !ok {
				return false
			}
			if _, ok := v2.(KnockICMP); !ok {
				return false
			}

			_, _ = v1.(KnockICMP), v2.(KnockICMP)
			return true
		}),
	}
}

>>>>>>> dc8bc3c3
// Taken from https://github.com/xiezhenye/harp/blob/master/src/arp/arp.go#L53
func htons(n uint16) uint16 {
	var (
		high = n >> 8
		ret  = n<<8 + high
	)

	return ret
}

// handleUDP will handle udp packets
func (c *Canary) handleUDP(iph *ipv4.Header, data []byte) error {
	hdr, err := udp.Unmarshal(data)
	if err != nil {
		return nil
	}

	if !c.isMe(iph.Dst) {
		return nil
	}

	// check if we have udp listeners on specified port, and answer otherwise
	// parse udp
	// we should check if the received packet is a response or request
	// detect if our interface initiated or portscan

	handlers := map[uint16]func(*ipv4.Header, *udp.Header) error{
		53:   c.DecodeDNS,
		123:  c.DecodeNTP,
		1900: c.DecodeSSDP,
		5060: c.DecodeSIP,
		161:  c.DecodeSNMP,
		162:  c.DecodeSNMPTrap,
	}

	if fn, ok := handlers[hdr.Destination]; !ok {
		// default handler
		c.knockChan <- KnockUDPPort{
			SourceIP:        iph.Src,
			DestinationIP:   iph.Dst,
			DestinationPort: hdr.Destination,
		}

		// do we only want to detect scans? Or also detect payloads?
		// c.events.Send(EventUDP(iph.Src, iph.Dst, hdr.Source, hdr.Destination, hdr.Payload))
	} else if err := fn(iph, hdr); err != nil {
		fmt.Printf("Could not decode udp packet: %s", err)
	}

	return nil
}

// handleICMP will handle tcp packets
func (c *Canary) handleICMP(iph *ipv4.Header, data []byte) error {
	_, err := icmp.Parse(data)
	if err != nil {
		return err
	}

	if !c.isMe(iph.Dst) {
		return nil
	}

	c.knockChan <- KnockICMP{
		SourceIP:      iph.Src,
		DestinationIP: iph.Dst,
	}

	return nil
}

// handleARP will handle arp packets
func (c *Canary) handleARP(data []byte) error {
	arp, err := arp.Parse(data)
	if err != nil {
		return err
	}

	_ = arp

	// check if it is my hardware address or broadcast
	if bytes.Compare(arp.TargetMAC[:], []byte{0x00, 0x00, 0x00, 0x00, 0x00, 0x00}) == 0 {
		if arp.Opcode == 0x01 {
			// fmt.Printf("ARP: Who has %s? tell %s.", net.IPv4(arp.TargetIP[0], arp.TargetIP[1], arp.TargetIP[2], arp.TargetIP[3]).String(), net.IPv4(arp.SenderIP[0], arp.SenderIP[1], arp.SenderIP[2], arp.SenderIP[3]).String())
		}
		return nil
	}

	for _, networkInterface := range c.networkInterfaces {
		if bytes.Compare(arp.TargetMAC[:], networkInterface.HardwareAddr) == 0 {
			if arp.Opcode == 0x01 {
				// fmt.Printf("ARP: Who has %s? tell %s.", net.IPv4(arp.TargetIP[0], arp.TargetIP[1], arp.TargetIP[2], arp.TargetIP[3]).String(), net.IPv4(arp.SenderIP[0], arp.SenderIP[1], arp.SenderIP[2], arp.SenderIP[3]).String())
			} else {
			}
		} else {
			// 			fmt.Println("ARP: not for me")
		}
	}

	return nil
}

// isMe returns if the ip is one of our interfaces addresses
func (c *Canary) isMe(ip net.IP) bool {
	for _, intf := range c.networkInterfaces {
		addrs, _ := intf.Addrs()

		for _, addr := range addrs {
			if ip4net, ok := addr.(*net.IPNet); !ok {
			} else if ip4net.IP.Equal(ip) {
				return true
			}
		}
	}

	return false
}

// handleTCP will handle tcp packets
func (c *Canary) handleTCP(iph *ipv4.Header, data []byte) error {
	hdr, err := tcp.UnmarshalWithChecksum(data, iph.Dst, iph.Src)
	if err == tcp.ErrInvalidChecksum {
		// we are ignoring invalid checksums for now
	} else if err != nil {
		return err
	}

	if !c.isMe(iph.Dst) {
		return nil
	}

	if hdr.Source == 22 || hdr.Destination == 22 {
		return nil
	}

	state := c.stateTable.Get(iph.Src, iph.Dst, hdr.Source, hdr.Destination)
	if state != nil {
	} else if hdr.HasFlag(tcp.SYN) && !hdr.HasFlag(tcp.ACK) {
		// no state found
		state = NewState(iph.Src, hdr.Source, iph.Dst, hdr.Destination)
		c.stateTable.Add(state)

		// or is state == socket?

		// new socket
		state.socket = NewSocket(iph.Src, iph.Dst)

		/*
			go func() {
				fmt.Println("BLA socket")
				// default handler
				rdr := io.TeeReader(state.socket, os.Stdout)

				buff := make([]byte, 2048)

				n, err := io.ReadFull(rdr, buff)
				if err == nil {
				} else if _, err := io.Copy(ioutil.Discard, rdr); err == nil {
				} else {
				}

				c.events.Send(EventTCPPayload(iph.Src, hdr.Destination, string(buff[:n])))
			}()
		*/
	} else {
		// no existing state found, returning
		return nil // ErrNoExistingStateFound()
	}

	switch {
	case hdr.HasFlag(tcp.SYN):
		fallthrough
	case hdr.HasFlag(tcp.RST):
		fallthrough
	case hdr.HasFlag(tcp.FIN):
		fallthrough
	case hdr.HasFlag(tcp.PSH):
		c.ack(state, iph, hdr)
	}

<<<<<<< HEAD
	state.socket.write(hdr.Payload)

	if hdr.Ctrl&tcp.PSH == tcp.PSH {
=======
	if hdr.Ctrl&tcp.SYN == tcp.SYN {
		c.knockChan <- KnockTCPPort{
			SourceIP:        iph.Src,
			DestinationIP:   iph.Dst,
			DestinationPort: hdr.Destination,
		}
	} else if hdr.Ctrl&tcp.PSH == tcp.PSH {
>>>>>>> dc8bc3c3
		handlers := map[uint16]func(*ipv4.Header, *tcp.Header) error{
			80: c.DecodeHTTP,
		}

		state.socket.flush()

		if fn, ok := handlers[hdr.Destination]; !ok {
			c.events.Send(EventTCPPayload(iph.Src, iph.Dst, hdr.Source, hdr.Destination, hdr.Payload))
		} else if err := fn(iph, hdr); err != nil {
			_ = fn
		}

	}

	if hdr.Ctrl&tcp.SYN == tcp.SYN {
		c.knockChan <- KnockTCPPort{
			SourceIP:        iph.Src,
			DestinationPort: hdr.Destination,
		}
	} else if hdr.Ctrl&tcp.RST == tcp.RST {
		// we should only close when RST but not RST-ACK
		state.socket.close()
	} else if hdr.Ctrl&tcp.FIN == tcp.FIN {
		// we should only close when FIN but not FIN-ACK
		state.socket.close()
	} else {
		// remove states
		// FIN / RST
		return nil
	}

	// check if we have tcp listeners on specified port, and answer otherwise
	return nil
}
func (c *Canary) ack(state *State, iph *ipv4.Header, tcph *tcp.Header) error {
	seqNum := tcph.SeqNum
	seqNum += uint32(len(tcph.Payload))

	flags := tcp.Flag(tcp.ACK)
	if tcph.HasFlag(tcp.SYN) {
		seqNum++
		flags |= tcp.Flag(tcp.SYN)
	} else if tcph.HasFlag(tcp.RST) {
		seqNum++
		flags |= tcp.Flag(tcp.RST)
	} else if tcph.HasFlag(tcp.FIN) {
		seqNum++
		flags |= tcp.Flag(tcp.FIN)
	}

	payload := []byte{}

	th := &tcp.Header{
		Source:      tcph.Destination,
		Destination: tcph.Source,
		SeqNum:      state.SendNext,
		AckNum:      seqNum,
		Reserved:    0,
		ECN:         0,
		Ctrl:        flags,
		Window:      65535,
		Checksum:    0,
		Urgent:      0,
		Options:     []tcp.Option{},
		Payload:     payload,
	}

	data1, err := th.Marshal()
	if err != nil {
		return err
	}

	// ack the received packet
	iph2 := &ipv4.Header{
		Version:  4,
		Len:      20,
		TOS:      0,
		Flags:    0,
		FragOff:  0,
		TTL:      128,
		Src:      iph.Dst,
		Dst:      iph.Src,
		ID:       int(state.ID), // state.ID() which will increment automatically
		Protocol: 6,
		TotalLen: 20 + len(data1),
	}

	data, err := iph2.Marshal()
	if err != nil {
		return err
	}

	state.ID++

	if tcph.HasFlag(tcp.SYN) {
		state.SendNext++
	} else if tcph.HasFlag(tcp.RST) {
		state.SendNext++
	} else if tcph.HasFlag(tcp.FIN) {
		state.SendNext++
	}

	state.SendNext += uint32(len(payload))

	updateTCPChecksum(iph2, data1)

	data = append(data, data1...)

	csum := uint32(0)

	// calculate correct ip header length here.
	length := 20

	// calculate options?
	for i := 0; i < length; i += 2 {
		if i == 10 {
			continue
		}

		csum += uint32(data[i]) << 8
		csum += uint32(data[i+1])
	}

	for {
		// Break when sum is less or equals to 0xFFFF
		if csum <= 65535 {
			break
		}
		// Add carry to the sum
		csum = (csum >> 16) + uint32(uint16(csum))
	}

	csum = uint32(^uint16(csum))

	data[10] = uint8((csum >> 8) & 0xFF)
	data[11] = uint8(csum & 0xFF)

	// Src := net.IPv4(data1[12], data1[13], data1[14], data1[15])
	dst := net.IPv4(data[16], data[17], data[18], data[19])

	ae := c.ac.Get(dst)
	if ae == nil {
		// TODO(make function)
		for _, route := range c.rt {

			// find shortest route
			if !route.Destination.Contains(dst) {
				continue
			}

			ae = c.ac.Get(route.Gateway)
			break
		}

	}

	ef := ethernet.EthernetFrame{
		Source:      c.networkInterfaces[0].HardwareAddr,
		Destination: ae.HardwareAddress,
		Type:        0x0800,
	}

	data2, err := ef.Marshal()
	if err != nil {
		fmt.Println("Error marshalling ethernet frame: ", err)
	}

	data = append(data2, data...)

	c.send(ae.Interface, data)

	return nil
}

// Count occurrences in s of any bytes in t.
func countAnyByte(s string, t string) int {
	n := 0
	for i := 0; i < len(s); i++ {
		if strings.IndexByte(t, s[i]) >= 0 {
			n++
		}
	}
	return n
}

// Split s at any bytes in t.
func splitAtBytes(s string, t string) []string {
	a := make([]string, 1+countAnyByte(s, t))
	n := 0
	last := 0
	for i := 0; i < len(s); i++ {
		if strings.IndexByte(t, s[i]) >= 0 {
			if last < i {
				a[n] = s[last:i]
				n++
			}
			last = i + 1
		}
	}
	if last < len(s) {
		a[n] = s[last:]
		n++
	}
	return a[0:n]
}

// New will return a Canary for specified interfaces. Events will be delivered through
// events
func New(interfaces []net.Interface, events pushers.Channel) (*Canary, error) {
	rt, err := parseRouteTable("/proc/net/route")
	if err != nil {
		return nil, fmt.Errorf("Could not parse route table: %s", err.Error())
	}

	ac, err := parseARPCache("/proc/net/arp")
	if err != nil {
		return nil, fmt.Errorf("Could not parse arp cache: %s", err.Error())
	}

	epfd, err := syscall.EpollCreate1(0)
	if err != nil {
		return nil, fmt.Errorf("epoll_create1: %s", err.Error())
	}

	networkInterfaces := []net.Interface{}
	descriptors := map[string]int32{}

	// TODO: interfaces configurable
	for _, intf := range interfaces {
		if intf.Name != "ens160" && intf.Name != "eth0" && intf.Name != "ens3" {
			continue
		}

		fd, err := syscall.Socket(syscall.AF_PACKET, syscall.SOCK_RAW, int(htons(syscall.ETH_P_ALL)))
		if err != nil {
			return nil, fmt.Errorf("Could not create socket: %s", err.Error())
		}

		if fd < 0 {
			return nil, fmt.Errorf("Socket error: return < 0")
		}

		if err = syscall.EpollCtl(epfd, syscall.EPOLL_CTL_ADD, fd, &syscall.EpollEvent{
			Events: syscall.EPOLLIN | syscall.EPOLLERR | syscall.EPOLL_NONBLOCK,
			Fd:     int32(fd),
		}); err != nil {
			return nil, fmt.Errorf("epollctl: %s", err.Error())
		}

		descriptors[intf.Name] = int32(fd)
		networkInterfaces = append(networkInterfaces, intf)
	}

	r := rand.New(rand.NewSource(time.Now().UTC().UnixNano()))

	return &Canary{
		ac:                ac,
		rt:                rt,
		epfd:              epfd,
		descriptors:       descriptors,
		networkInterfaces: networkInterfaces,
		r:                 r,
		knockChan:         make(chan interface{}, 100),
		events:            events,

		buffer: rbuf.NewFixedSizeRingBuf(65535),
	}, nil
}

// Close will close the canary
func (c *Canary) Close() {
	syscall.Close(c.epfd)
}

// send will queue a packet for sending
func (c *Canary) send(intf string, data []byte) error {
	c.buffer.Write(data)

	fd := c.descriptors[intf]

	err := syscall.EpollCtl(c.epfd, syscall.EPOLL_CTL_MOD, int(fd), &syscall.EpollEvent{
		Events: syscall.EPOLLIN | syscall.EPOLLOUT,
		Fd:     int32(fd),
	})

	return err
}

func updateTCPChecksum(iph *ipv4.Header, data []byte) {
	length := len(data)

	csum := uint32(0)

	csum += (uint32(iph.Src[12]) + uint32(iph.Src[14])) << 8
	csum += uint32(iph.Src[13]) + uint32(iph.Src[15])
	csum += (uint32(iph.Dst[12]) + uint32(iph.Dst[14])) << 8
	csum += uint32(iph.Dst[13]) + uint32(iph.Dst[15])

	csum += uint32(6)
	csum += uint32(length) & 0xffff
	csum += uint32(length) >> 16

	length = len(data) - 1

	// calculate correct ip header length here.
	for i := 0; i < length; i += 2 {
		if i == 16 {
			continue
		}

		csum += uint32(data[i]) << 8
		csum += uint32(data[i+1])
	}

	if len(data)%2 == 1 {
		csum += uint32(data[length]) << 8
	}

	for csum > 0xffff {
		csum = (csum >> 16) + (csum & 0xffff)
	}

	csum = uint32(^uint16(csum + (csum >> 16)))

	data[16] = uint8((csum >> 8) & 0xFF)
	data[17] = uint8(csum & 0xFF)
}

// send will queue a packet for sending
func (c *Canary) transmit(fd int32) error {
	buffer := make([]byte, 65535)
	n, err := c.buffer.Read(buffer)
	if err != nil {
		log.Error("Error reading buffer: %s", err)
		return err
	}

	to := &syscall.SockaddrLinklayer{
		Protocol: htons(syscall.ETH_P_ALL),
		Ifindex:  c.networkInterfaces[0].Index,
	}

	err = syscall.Sendto((int(fd)), buffer[:n], 0, to)
	if err != nil {
		log.Error("Error sending buffer: %s", err)
		return err
	}

	return nil
}

// Run will start Canary
func (c *Canary) Run() error {
	go c.knockDetector()

	var (
		events [MaxEpollEvents]syscall.EpollEvent
		buffer [DefaultBufferSize]byte
	)

	for {
		nevents, err := syscall.EpollWait(c.epfd, events[:], -1)
		if err != nil {
			break
		}

		for ev := 0; ev < nevents; ev++ {
			if events[ev].Events&syscall.EPOLLIN == syscall.EPOLLIN {
				if n, _, err := syscall.Recvfrom(int(events[ev].Fd), buffer[:], 0); err != nil {
					fmt.Printf("Could not receive from descriptor: %s", err.Error())
					return err
				} else if n == 0 {
					// no packets received
				} else if eh, err := ethernet.Parse(buffer[:n]); err != nil {
				} else if eh.Type == EthernetTypeARP {
					c.handleARP(eh.Payload[:])
				} else if eh.Type == EthernetTypeIPv4 {
					if iph, err := ipv4.Parse(eh.Payload[:]); err != nil {
						log.Debugf("Error parsing ip header: %s", err.Error())
					} else {
						data := iph.Payload[:]

						switch iph.Protocol {
						case 1 /* icmp */ :
							c.handleICMP(iph, data)
						case 2 /* IGMP */ :

						case 6 /* tcp */ :
							// what interface?
							c.handleTCP(iph, data)
						case 17 /* udp */ :
							c.handleUDP(iph, data)
						default:
							log.Debugf("Ignoring protocol: %x", iph.Protocol)
						}
					}
				}
			}

			if events[ev].Events&syscall.EPOLLOUT == syscall.EPOLLOUT {
				c.transmit(events[ev].Fd)

				// disable epollout again
				syscall.EpollCtl(c.epfd, syscall.EPOLL_CTL_MOD, int(events[ev].Fd), &syscall.EpollEvent{
					Events: syscall.EPOLLIN,
					Fd:     int32(events[ev].Fd),
				})
			}

			if events[ev].Events&syscall.EPOLLERR == syscall.EPOLLERR {
				if v, err := syscall.GetsockoptInt(int(events[ev].Fd), syscall.SOL_SOCKET, syscall.SO_ERROR); err != nil {
					log.Errorf("Error while retrieving polling error: %s", err)
				} else {
					log.Errorf("Polling error: %#q", v)
				}
			}
		}
	}

	return nil
}<|MERGE_RESOLUTION|>--- conflicted
+++ resolved
@@ -88,115 +88,6 @@
 	stateTable StateTable
 }
 
-<<<<<<< HEAD
-=======
-// KnockGroup groups multiple knocks
-type KnockGroup struct {
-	Start time.Time
-	Last  time.Time
-
-	SourceIP      net.IP
-	DestinationIP net.IP
-
-	Protocol Protocol
-
-	Count int
-
-	Knocks *UniqueSet
-}
-
-// KnockGrouper defines the interface for NewGroup function
-type KnockGrouper interface {
-	NewGroup() *KnockGroup
-}
-
-// KnockUDPPort struct contain UDP port knock metadata
-type KnockUDPPort struct {
-	SourceIP        net.IP
-	DestinationIP   net.IP
-	DestinationPort uint16
-}
-
-// NewGroup will return a new KnockGroup for UDP protocol
-func (k KnockUDPPort) NewGroup() *KnockGroup {
-	return &KnockGroup{
-		Start:         time.Now(),
-		SourceIP:      k.SourceIP,
-		DestinationIP: k.DestinationIP,
-		Count:         0,
-		Protocol:      ProtocolUDP,
-		Knocks: NewUniqueSet(func(v1, v2 interface{}) bool {
-			if _, ok := v1.(KnockUDPPort); !ok {
-				return false
-			}
-			if _, ok := v2.(KnockUDPPort); !ok {
-				return false
-			}
-
-			k1, k2 := v1.(KnockUDPPort), v2.(KnockUDPPort)
-			return k1.DestinationPort == k2.DestinationPort
-		}),
-	}
-}
-
-// KnockTCPPort struct contain TCP port knock metadata
-type KnockTCPPort struct {
-	SourceIP        net.IP
-	DestinationIP   net.IP
-	DestinationPort uint16
-}
-
-// NewGroup will return a new KnockGroup for TCP protocol
-func (k KnockTCPPort) NewGroup() *KnockGroup {
-	return &KnockGroup{
-		Start:         time.Now(),
-		SourceIP:      k.SourceIP,
-		DestinationIP: k.DestinationIP,
-		Protocol:      ProtocolTCP,
-		Count:         0,
-		Knocks: NewUniqueSet(func(v1, v2 interface{}) bool {
-			if _, ok := v1.(KnockTCPPort); !ok {
-				return false
-			}
-			if _, ok := v2.(KnockTCPPort); !ok {
-				return false
-			}
-
-			k1, k2 := v1.(KnockTCPPort), v2.(KnockTCPPort)
-			return k1.DestinationPort == k2.DestinationPort
-		}),
-	}
-}
-
-// KnockICMP struct contain ICMP knock metadata
-type KnockICMP struct {
-	SourceIP      net.IP
-	DestinationIP net.IP
-}
-
-// NewGroup will return a new KnockGroup for ICMP protocol
-func (k KnockICMP) NewGroup() *KnockGroup {
-	return &KnockGroup{
-		Start:         time.Now(),
-		SourceIP:      k.SourceIP,
-		DestinationIP: k.DestinationIP,
-		Count:         0,
-		Protocol:      ProtocolICMP,
-		Knocks: NewUniqueSet(func(v1, v2 interface{}) bool {
-			if _, ok := v1.(KnockICMP); !ok {
-				return false
-			}
-			if _, ok := v2.(KnockICMP); !ok {
-				return false
-			}
-
-			_, _ = v1.(KnockICMP), v2.(KnockICMP)
-			return true
-		}),
-	}
-}
-
->>>>>>> dc8bc3c3
 // Taken from https://github.com/xiezhenye/harp/blob/master/src/arp/arp.go#L53
 func htons(n uint16) uint16 {
 	var (
@@ -241,7 +132,7 @@
 		}
 
 		// do we only want to detect scans? Or also detect payloads?
-		// c.events.Send(EventUDP(iph.Src, iph.Dst, hdr.Source, hdr.Destination, hdr.Payload))
+		c.events.Send(EventUDP(iph.Src, iph.Dst, hdr.Source, hdr.Destination, hdr.Payload))
 	} else if err := fn(iph, hdr); err != nil {
 		fmt.Printf("Could not decode udp packet: %s", err)
 	}
@@ -377,19 +268,9 @@
 		c.ack(state, iph, hdr)
 	}
 
-<<<<<<< HEAD
 	state.socket.write(hdr.Payload)
 
 	if hdr.Ctrl&tcp.PSH == tcp.PSH {
-=======
-	if hdr.Ctrl&tcp.SYN == tcp.SYN {
-		c.knockChan <- KnockTCPPort{
-			SourceIP:        iph.Src,
-			DestinationIP:   iph.Dst,
-			DestinationPort: hdr.Destination,
-		}
-	} else if hdr.Ctrl&tcp.PSH == tcp.PSH {
->>>>>>> dc8bc3c3
 		handlers := map[uint16]func(*ipv4.Header, *tcp.Header) error{
 			80: c.DecodeHTTP,
 		}
@@ -424,6 +305,7 @@
 	// check if we have tcp listeners on specified port, and answer otherwise
 	return nil
 }
+
 func (c *Canary) ack(state *State, iph *ipv4.Header, tcph *tcp.Header) error {
 	seqNum := tcph.SeqNum
 	seqNum += uint32(len(tcph.Payload))
@@ -803,6 +685,7 @@
 				if v, err := syscall.GetsockoptInt(int(events[ev].Fd), syscall.SOL_SOCKET, syscall.SO_ERROR); err != nil {
 					log.Errorf("Error while retrieving polling error: %s", err)
 				} else {
+
 					log.Errorf("Polling error: %#q", v)
 				}
 			}
