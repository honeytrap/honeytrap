--- conflicted
+++ resolved
@@ -18,7 +18,7 @@
 	"github.com/honeytrap/honeytrap/canary/tcp"
 	"github.com/honeytrap/honeytrap/canary/udp"
 	"github.com/honeytrap/honeytrap/pushers"
-	"github.com/honeytrap/honeytrap/pushers/message"
+	"github.com/honeytrap/honeytrap/pushers/event"
 	logging "github.com/op/go-logging"
 )
 
@@ -595,19 +595,24 @@
 			continue
 		}
 
-		if fd, err := syscall.Socket(syscall.AF_PACKET, syscall.SOCK_RAW, int(htons(syscall.ETH_P_ALL))); err != nil {
+		fd, err := syscall.Socket(syscall.AF_PACKET, syscall.SOCK_RAW, int(htons(syscall.ETH_P_ALL)))
+		if err != nil {
 			return nil, fmt.Errorf("Could not create socket: %s", err.Error())
-		} else if fd < 0 {
+		}
+
+		if fd < 0 {
 			return nil, fmt.Errorf("Socket error: return < 0")
-		} else if err = syscall.EpollCtl(epfd, syscall.EPOLL_CTL_ADD, fd, &syscall.EpollEvent{
+		}
+
+		if err = syscall.EpollCtl(epfd, syscall.EPOLL_CTL_ADD, fd, &syscall.EpollEvent{
 			Events: syscall.EPOLLIN | syscall.EPOLLERR | syscall.EPOLL_NONBLOCK,
 			Fd:     int32(fd),
 		}); err != nil {
 			return nil, fmt.Errorf("epollctl: %s", err.Error())
-		} else {
-			descriptors[intf.Name] = int32(fd)
-			networkInterfaces = append(networkInterfaces, intf)
-		}
+		}
+
+		descriptors[intf.Name] = int32(fd)
+		networkInterfaces = append(networkInterfaces, intf)
 	}
 
 	r := rand.New(rand.NewSource(time.Now().UTC().UnixNano()))
@@ -631,20 +636,23 @@
 	syscall.Close(c.epfd)
 }
 
-const (
-	// EventCategorySSDP contains events for ssdp traffic
-	EventCategoryPortscan = message.EventCategory("portscan")
+var (
+	// EventCategoryPortscan contains events for ssdp traffic
+	EventCategoryPortscan = event.Category("portscan")
 )
 
 // EventPortscan will return a portscan event struct
-func EventPortscan(sourceIP net.IP, duration time.Duration, count int, ports []string) message.Event {
+func EventPortscan(sourceIP net.IP, duration time.Duration, count int, ports []string) event.Event {
 	// TODO: do something different with message
-	return message.NewEvent("Canary", EventCategoryPortscan, message.ServiceStarted, map[string]interface{}{
-		"source-ip":         sourceIP.String(),
-		"portscan.ports":    ports,
-		"portscan.duration": duration,
-		"message":           fmt.Sprintf("Port %d touch(es) detected from %s with duration %+v: %s", count, sourceIP, duration, strings.Join(ports, ", ")),
-	})
+	return event.New(
+		CanaryOptions,
+		EventCategoryPortscan,
+		event.Type(event.ServiceStarted),
+		event.Custom("source-ip", sourceIP.String()),
+		event.Custom("portscan.ports", ports),
+		event.Custom("portscan.duration", duration),
+		event.Custom("message", fmt.Sprintf("Port %d touch(es) detected from %s with duration %+v: %s", count, sourceIP, duration, strings.Join(ports, ", "))),
+	)
 }
 
 // send will queue a packet for sending
@@ -706,20 +714,8 @@
 		csum += uint32(data[i+1])
 	}
 
-<<<<<<< HEAD
 	if len(data)%2 == 1 {
 		csum += uint32(data[length]) << 8
-=======
-// EventPortscan will return a portscan event struct
-func EventPortscan(sourceIP net.IP, duration time.Duration, count int, ports []string) message.Event {
-	return message.BasicEvent{
-		Sensor:   "Canary",
-		Category: "Portscan",
-		Type:     message.ServiceStarted,
-		Details: map[string]interface{}{
-			"message": fmt.Sprintf("Port %d touch(es) detected from %s with duration %+v: %s\n", count, sourceIP, duration, strings.Join(ports, ", ")),
-		},
->>>>>>> ed1145fb
 	}
 
 	for csum > 0xffff {
@@ -826,7 +822,7 @@
 				if v, err := syscall.GetsockoptInt(int(events[ev].Fd), syscall.SOL_SOCKET, syscall.SO_ERROR); err != nil {
 					log.Errorf("Error while retrieving polling error: %s", err)
 				} else {
-					log.Errorf("Polling error: %s", v)
+					log.Errorf("Polling error: %#q", v)
 				}
 			}
 		}
