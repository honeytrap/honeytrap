FROM influx6/lxcontains-ubuntu

ADD . /go/src/github.com/honeytrap/honeytrap

<<<<<<< HEAD
WORKDIR /go/src/github.com/honeytrap/honeytrap


=======
>>>>>>> de9219f9
RUN bash -c "mkdir -p /honeytrap"
RUN cp config.toml.sample /honeytrap/config.toml

WORKDIR /honeytrap

EXPOSE 8022
EXPOSE 3000

ENTRYPOINT honeytrap<|MERGE_RESOLUTION|>--- conflicted
+++ resolved
@@ -2,12 +2,8 @@
 
 ADD . /go/src/github.com/honeytrap/honeytrap
 
-<<<<<<< HEAD
 WORKDIR /go/src/github.com/honeytrap/honeytrap
 
-
-=======
->>>>>>> de9219f9
 RUN bash -c "mkdir -p /honeytrap"
 RUN cp config.toml.sample /honeytrap/config.toml
 
