--- conflicted
+++ resolved
@@ -25,10 +25,5 @@
 *.exe
 *.test
 *.prof
-<<<<<<< HEAD
-*.#*
-honeytrap
-=======
 
-*.bak
->>>>>>> 2afa11b7
+*.bak