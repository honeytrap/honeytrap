--- conflicted
+++ resolved
@@ -210,12 +210,8 @@
 	}
 }
 
-<<<<<<< HEAD
 // Run begins the run loop for the RecordPush structure.
-func (p *RecordPush) Run() error {
-=======
 func (p *RecordPush) Run() {
->>>>>>> b00c9284
 	log.Info("RecordPusher started")
 	defer log.Info("RecordPusher stopped")
 
@@ -231,10 +227,6 @@
 	// TODO: We need to figure out where the call to Run stops,
 	// 1. Does it stop after the call to time.After?
 	// 2. Does it not stop at all, hence this code becomes unreachable.
-<<<<<<< HEAD
-	log.Info("RecordPusher stopped")
-
-	return nil
 }
 
 func (p *RecordPush) flush() {
@@ -274,6 +266,4 @@
 	}(p.queue)
 
 	p.queue = []*Record{}
-=======
->>>>>>> b00c9284
 }